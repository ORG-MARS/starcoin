// Copyright (c) The Starcoin Core Contributors
// SPDX-License-Identifier: Apache-2.0

use actix::prelude::*;
use anyhow::Result;
use bus::{Broadcast, BusActor};
<<<<<<< HEAD
use config::NodeConfig;
use consensus::Consensus;
use futures::channel::oneshot;
use logger::prelude::*;
use std::sync::Arc;
=======
use chain::ChainActor;
use consensus::{Consensus, ConsensusHeader, dummy::DummyHeader, consensus_impl};
use futures::channel::oneshot;
use logger::prelude::*;
use std::marker::PhantomData;
use std::sync::{Arc, Mutex};
use std::convert::TryFrom;
>>>>>>> d58f2dc3
use traits::ChainReader;
use types::{system_events::SystemEvents, transaction::SignedUserTransaction, block::BlockTemplate};
use futures::channel::mpsc;
use futures::AsyncReadExt;
use futures::{Future, TryFutureExt};
use futures::prelude::*;
use sc_stratum::*;

<<<<<<< HEAD
pub fn mint<C>(
    config: Arc<NodeConfig>,
    txns: Vec<SignedUserTransaction>,
    chain: &dyn ChainReader,
    bus: Addr<BusActor>,
) -> Result<()>
where
    C: Consensus,
{
    let block_template = chain.create_block_template(txns)?;
    let (_sender, receiver) = oneshot::channel();
    // spawn a async task, maintain a task list, when new task coming, cancel old task.
    let block = C::create_block(config, chain, block_template, receiver)?;
    // fire SystemEvents::MinedBlock.
    //TODO handle result.
    info!("broadcast new block: {:?}.", block.header().id());
    bus.do_send(Broadcast {
        msg: SystemEvents::MinedBlock(block),
    });
    Ok(())
=======
#[derive(Clone)]
pub struct MineCtx {
    header_hash: Vec<u8>,
    block_template: BlockTemplate,
}

impl MineCtx {
    pub fn new(block_template: BlockTemplate) -> MineCtx {
        let header_hash = block_template.clone().into_block_header(DummyHeader {}).id().to_vec();
        MineCtx {
            header_hash,
            block_template,
        }
    }
}

#[derive(Clone)]
pub struct Miner {
    state: Arc<Mutex<Option<MineCtx>>>,
    bus: Addr<BusActor>,
}

impl Miner {
    pub fn new(bus: Addr<BusActor>) -> Miner {
        Self {
            state: Arc::new(Mutex::new(None)),
            bus,
        }
    }
    pub fn set_mint_job(&mut self, t: MineCtx) {
        let mut state = self.state.lock().unwrap();
        *state = Some(t)
    }

    pub fn get_mint_job(&mut self) -> String {
        let mut state = self.state.lock().unwrap();
        let x = state.as_ref().unwrap().to_owned();
        "".to_ascii_lowercase()
    }

    pub fn submit(&self, payload: Vec<u8>) {
        // verify payload
        // create block
        let state = self.state.lock().unwrap();
        let block_template = state.as_ref().unwrap().block_template.clone();
        let consensus_header = consensus_impl::ConsensusHeaderImpl::try_from(payload).unwrap();
        let block = block_template.into_block(consensus_header);
        // notify chain mined block
        println!("miner new block: {:?}", block);
        ///fire SystemEvents::MinedBlock.
        info!("broadcast new block: {:?}.", block.header().id());
        self.bus.do_send(Broadcast {
            msg: SystemEvents::MinedBlock(block),
        });
    }
>>>>>>> d58f2dc3
}<|MERGE_RESOLUTION|>--- conflicted
+++ resolved
@@ -4,21 +4,15 @@
 use actix::prelude::*;
 use anyhow::Result;
 use bus::{Broadcast, BusActor};
-<<<<<<< HEAD
 use config::NodeConfig;
-use consensus::Consensus;
-use futures::channel::oneshot;
-use logger::prelude::*;
+use chain::ChainActor;
 use std::sync::Arc;
-=======
-use chain::ChainActor;
-use consensus::{Consensus, ConsensusHeader, dummy::DummyHeader, consensus_impl};
+use consensus::{ConsensusHeader, dummy::DummyHeader, consensus_impl, Consensus};
 use futures::channel::oneshot;
 use logger::prelude::*;
 use std::marker::PhantomData;
-use std::sync::{Arc, Mutex};
+use std::sync::Mutex;
 use std::convert::TryFrom;
->>>>>>> d58f2dc3
 use traits::ChainReader;
 use types::{system_events::SystemEvents, transaction::SignedUserTransaction, block::BlockTemplate};
 use futures::channel::mpsc;
@@ -27,15 +21,37 @@
 use futures::prelude::*;
 use sc_stratum::*;
 
-<<<<<<< HEAD
+#[derive(Clone)]
+pub struct Miner {
+    state: Arc<Mutex<Option<MineCtx>>>,
+    bus: Addr<BusActor>,
+}
+
+#[derive(Clone)]
+pub struct MineCtx {
+    header_hash: Vec<u8>,
+    block_template: BlockTemplate,
+}
+
+
+impl MineCtx {
+    pub fn new(block_template: BlockTemplate) -> MineCtx {
+        let header_hash = block_template.clone().into_block_header(DummyHeader {}).id().to_vec();
+        MineCtx {
+            header_hash,
+            block_template,
+        }
+    }
+}
+
 pub fn mint<C>(
     config: Arc<NodeConfig>,
     txns: Vec<SignedUserTransaction>,
     chain: &dyn ChainReader,
     bus: Addr<BusActor>,
 ) -> Result<()>
-where
-    C: Consensus,
+    where
+        C: Consensus,
 {
     let block_template = chain.create_block_template(txns)?;
     let (_sender, receiver) = oneshot::channel();
@@ -48,27 +64,6 @@
         msg: SystemEvents::MinedBlock(block),
     });
     Ok(())
-=======
-#[derive(Clone)]
-pub struct MineCtx {
-    header_hash: Vec<u8>,
-    block_template: BlockTemplate,
-}
-
-impl MineCtx {
-    pub fn new(block_template: BlockTemplate) -> MineCtx {
-        let header_hash = block_template.clone().into_block_header(DummyHeader {}).id().to_vec();
-        MineCtx {
-            header_hash,
-            block_template,
-        }
-    }
-}
-
-#[derive(Clone)]
-pub struct Miner {
-    state: Arc<Mutex<Option<MineCtx>>>,
-    bus: Addr<BusActor>,
 }
 
 impl Miner {
@@ -104,5 +99,4 @@
             msg: SystemEvents::MinedBlock(block),
         });
     }
->>>>>>> d58f2dc3
 }