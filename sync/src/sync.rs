use crate::download::DownloadActor;
use crate::process::ProcessActor;
use actix::{prelude::*, Actor, Addr, Context, Handler};
use anyhow::Result;
use bus::{BusActor, Subscription};
use chain::ChainActorRef;
use config::NodeConfig;
use executor::TransactionExecutor;
use logger::prelude::*;
use network::NetworkAsyncService;
use network::PeerEvent;
use network_p2p_api::sync_messages::{DownloadMessage, ProcessMessage, SyncMessage};
use starcoin_state_tree::StateNodeStore;
use starcoin_sync_api::SyncMetadata;
use std::sync::Arc;
use traits::Consensus;
use types::peer_info::PeerId;

pub struct SyncActor<E, C>
where
    E: TransactionExecutor + Sync + Send + 'static + Clone,
    C: Consensus + Sync + Send + 'static + Clone,
{
    process_address: Addr<ProcessActor<E, C>>,
    download_address: Addr<DownloadActor<E, C>>,
    bus: Addr<BusActor>,
}

impl<E, C> SyncActor<E, C>
where
    E: TransactionExecutor + Sync + Send + 'static + Clone,
    C: Consensus + Sync + Send + 'static + Clone,
{
    pub fn launch(
        node_config: Arc<NodeConfig>,
        bus: Addr<BusActor>,
        peer_id: Arc<PeerId>,
        chain: ChainActorRef<E, C>,
        network: NetworkAsyncService,
        state_node_storage: Arc<dyn StateNodeStore>,
        sync_metadata: SyncMetadata,
    ) -> Result<Addr<SyncActor<E, C>>> {
        let process_address = ProcessActor::launch(
            Arc::clone(&peer_id),
            chain.clone(),
            network.clone(),
            bus.clone(),
            state_node_storage.clone(),
        )?;
        let download_address = DownloadActor::launch(
            node_config,
            peer_id,
            chain,
            network.clone(),
            bus.clone(),
            state_node_storage.clone(),
            sync_metadata.clone(),
        )?;
        let actor = SyncActor {
            download_address,
            process_address,
            bus,
        };
        Ok(actor.start())
    }
}

impl<E, C> Actor for SyncActor<E, C>
where
    E: TransactionExecutor + Sync + Send + 'static + Clone,
    C: Consensus + Sync + Send + 'static + Clone,
{
    type Context = Context<Self>;

    fn started(&mut self, ctx: &mut Self::Context) {
        let peer_recipient = ctx.address().recipient::<PeerEvent>();
        self.bus
            .send(Subscription {
                recipient: peer_recipient,
            })
            .into_actor(self)
            .then(|_res, act, _ctx| async {}.into_actor(act))
            .wait(ctx);

        let sync_recipient = ctx.address().recipient::<SyncMessage>();
        self.bus
            .send(Subscription {
                recipient: sync_recipient,
            })
            .into_actor(self)
            .then(|_res, act, _ctx| async {}.into_actor(act))
            .wait(ctx);
        info!("Sync actor started");
    }
}

impl<E, C> Handler<SyncMessage> for SyncActor<E, C>
where
    E: TransactionExecutor + Sync + Send + 'static + Clone,
    C: Consensus + Sync + Send + 'static + Clone,
{
    type Result = ();

    fn handle(&mut self, msg: SyncMessage, ctx: &mut Self::Context) -> Self::Result {
        match msg {
            SyncMessage::DownloadMessage(download_msg) => {
                self.download_address
                    .send(download_msg)
                    .into_actor(self)
                    .then(|_result, act, _ctx| async {}.into_actor(act))
                    .wait(ctx);
            }
            SyncMessage::ProcessMessage(process_msg) => {
                self.process_address
                    .send(process_msg)
                    .into_actor(self)
                    .then(|_result, act, _ctx| async {}.into_actor(act))
                    .wait(ctx);
            }
        }
    }
}

impl<E, C> Handler<PeerEvent> for SyncActor<E, C>
where
    E: TransactionExecutor + Sync + Send + 'static + Clone,
    C: Consensus + Sync + Send + 'static + Clone,
{
    type Result = Result<()>;

    fn handle(&mut self, msg: PeerEvent, ctx: &mut Self::Context) -> Self::Result {
        match msg {
<<<<<<< HEAD
            PeerEvent::Open(open_peer_id) => {
                info!("connect new peer:{:?}", open_peer_id);
                let process_msg = ProcessMessage::NewPeerMsg(open_peer_id);
=======
            PeerEvent::Open(open_peer, _) => {
                info!("connect new peer:{:?}", open_peer);
                let peer_info = PeerInfo::new(open_peer);
                let process_msg = ProcessMessage::NewPeerMsg(peer_info);
>>>>>>> 74b6e086
                self.process_address
                    .send(process_msg)
                    .into_actor(self)
                    .then(|_result, act, _ctx| async {}.into_actor(act))
                    .wait(ctx);
            }
            PeerEvent::Close(close_peer_id) => {
                info!("disconnect peer: {:?}", close_peer_id);
                let download_msg = DownloadMessage::ClosePeerMsg(close_peer_id);
                self.download_address
                    .send(download_msg)
                    .into_actor(self)
                    .then(|_result, act, _ctx| async {}.into_actor(act))
                    .wait(ctx);
            }
        }

        Ok(())
    }
}<|MERGE_RESOLUTION|>--- conflicted
+++ resolved
@@ -130,16 +130,9 @@
 
     fn handle(&mut self, msg: PeerEvent, ctx: &mut Self::Context) -> Self::Result {
         match msg {
-<<<<<<< HEAD
-            PeerEvent::Open(open_peer_id) => {
+            PeerEvent::Open(open_peer_id, _) => {
                 info!("connect new peer:{:?}", open_peer_id);
                 let process_msg = ProcessMessage::NewPeerMsg(open_peer_id);
-=======
-            PeerEvent::Open(open_peer, _) => {
-                info!("connect new peer:{:?}", open_peer);
-                let peer_info = PeerInfo::new(open_peer);
-                let process_msg = ProcessMessage::NewPeerMsg(peer_info);
->>>>>>> 74b6e086
                 self.process_address
                     .send(process_msg)
                     .into_actor(self)
